--- conflicted
+++ resolved
@@ -195,18 +195,14 @@
 
     // 曲を再生
     function playSong(album, song) {
-<<<<<<< HEAD
         // Validate audio element exists
         if (!audio) {
             showError('オーディオプレイヤーが初期化されていません');
             return;
         }
 
-=======
         // Update currently playing info
         currentlyPlaying = { album, song };
-        
->>>>>>> 1ab72c49
         if (DEMO_MODE) {
             // In demo mode, show the player interface without actual audio
             const cleanSongName = song.replace(/\.(mp3|wav|ogg|m4a|aac)$/i, '');
